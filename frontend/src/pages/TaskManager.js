--- conflicted
+++ resolved
@@ -432,17 +432,13 @@
       </AddTaskSection>
 
       <TaskList>
-        {isLoading && filteredTasks.length === 0 && (
+        {isLoading && sortedTasks.length === 0 && (
           <div style={{ display: 'flex', justifyContent: 'center', padding: '20px' }}>
             <TaskLoadingIndicator />
           </div>
         )}
         <AnimatePresence>
-<<<<<<< HEAD
           {sortedTasks.length === 0 ? (
-=======
-          {!isLoading && filteredTasks.length === 0 ? (
->>>>>>> 363423a5
             <EmptyState
               title={selectedDate ? 'No tasks for this date' : 'No tasks yet today'}
               description={selectedDate ? 'No tasks were logged for this date.' : 'Add your first task to start tracking your productivity!'}

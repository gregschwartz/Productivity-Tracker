import React, { useState, useMemo } from 'react';
import styled, { useTheme } from 'styled-components';
import { BarChart, Bar, XAxis, YAxis, CartesianGrid, Tooltip, ResponsiveContainer, PieChart, Pie, Cell, Legend
} from 'recharts';
import { Calendar, TrendingUp, Clock, Focus } from 'lucide-react';
import WeeklySummaries from './WeeklySummaries';
import CustomTooltip from '../components/CustomTooltip';
import StatCard from '../components/StatCard';
import { TimeRangeButton } from '../components/buttons';
import { ChartContainer, ChartLegend, ChartSection, ChartViewToggle } from '../components/chart';
import { HeatmapCell, HeatmapContainer, HeatmapLegend } from '../components/heatmap';
import { SectionDescription, SectionHeader, SectionHeaderWithControls, SectionSummary, SectionTitle } from '../components/sections';
import AllStatsWrapper from '../components/AllStatsWrapper';
import TimeRangeSelector from '../components/TimeRangeSelector';
import { generateLegendData, LegendItem, LegendColorBox } from '../components/heatmap/HeatmapLegend';
import { format, subDays, eachDayOfInterval, startOfWeek, endOfWeek, subWeeks, startOfMonth, endOfMonth, addDays } from 'date-fns';
import { SkeletonStatCard, SkeletonChart } from '../components/loading';

/**
 * Container for all visualizations
 */
const VisualizationContainer = styled.div`
  display: grid;
  gap: 24px;
  max-width: 1200px;
  margin: 0 auto;
`;

/**
 * Overview stats row (Total and Average)
 */
const OverviewStatsRow = styled.div`
  display: grid;
  grid-template-columns: repeat(2, 1fr);
  gap: 16px;
  margin-bottom: 16px;
  
  @media (min-width: 1200px) {
    margin-bottom: 0;
  }
`;

/**
 * Focus stats row for focus-level specific metrics
 */
const FocusStatsRow = styled.div`
  display: grid;
  grid-template-columns: repeat(3, 1fr);
  gap: 16px;
`;

/**
 * Visualizations tab showing productivity analytics
 */
function Visualizations({ tasks = [], summaries = [], onNavigateToDate, onAddSummary, isLoading }) {
  const [timeRange, setTimeRange] = useState('week'); // week, month, quarter, all
  const [taskViewMode, setTaskViewMode] = useState('tasks'); // 'tasks' or 'time'
  const theme = useTheme();

  /**
   * Get date range based on selected time range
   */
  const getDateRange = useMemo(() => {
    const now = new Date();
    switch (timeRange) {
      case 'week':
        // Current week (Sunday to Saturday)
        return {
          startDate: startOfWeek(now),
          endDate: endOfWeek(now),
          days: 7
        };
      case 'month':
        // Show complete weeks for the current month
        const monthStartDate = startOfMonth(now);
        const monthEndDate = endOfMonth(now);
        
        // Start from the beginning of the first week that contains the start of the month
        const monthStartWeek = startOfWeek(monthStartDate);
        
        // Find the last Sunday that falls within the month
        let lastSundayInMonth = monthStartDate;
        let currentSunday = startOfWeek(monthStartDate);
        
        // Iterate through Sundays in the month
        while (currentSunday <= monthEndDate) {
          if (currentSunday >= monthStartDate && currentSunday <= monthEndDate) {
            lastSundayInMonth = currentSunday;
          }
          currentSunday = addDays(currentSunday, 7);
        }
        
        // End at the last day of the week that starts with the last Sunday in the month
        const monthEndWeek = endOfWeek(lastSundayInMonth);
        
        return {
          startDate: monthStartWeek,
          endDate: monthEndWeek,
          days: Math.ceil((monthEndWeek - monthStartWeek) / (1000 * 60 * 60 * 24))
        };
      case 'quarter':
        // Last 12-13 complete weeks (about a quarter)
        const quarterStart = startOfWeek(subWeeks(now, 12));
        return {
          startDate: quarterStart,
          endDate: endOfWeek(now),
          days: Math.ceil((endOfWeek(now) - quarterStart) / (1000 * 60 * 60 * 24))
        };
      case 'all':
        // Get the earliest task date or 6 months back, whichever is more recent
        const earliestTask = tasks.length > 0 
          ? new Date(Math.min(...tasks.map(task => new Date(task.date))))
          : subWeeks(now, 26); // 6 months back
        const allStart = startOfWeek(earliestTask < subWeeks(now, 26) ? subWeeks(now, 26) : earliestTask);
        return {
          startDate: allStart,
          endDate: endOfWeek(now),
          days: Math.ceil((endOfWeek(now) - allStart) / (1000 * 60 * 60 * 24))
        };
      default:
        return {
          startDate: startOfWeek(now),
          endDate: endOfWeek(now),
          days: 7
        };
    }
  }, [timeRange, tasks]);

  /**
   * Filter tasks based on selected time range
   */
  const filteredTasks = useMemo(() => {
    const { startDate, endDate } = getDateRange;
    return tasks.filter(task => {
      const taskDate = new Date(task.date);
      return taskDate >= startDate && taskDate <= endDate;
    });
  }, [tasks, getDateRange]);

  /**
   * Calculate productivity statistics
   */
  const stats = useMemo(() => {
    const totalTasks = filteredTasks.length;
    const totalHours = filteredTasks.reduce((sum, task) => sum + task.timeSpent, 0);
    const avgFocus = filteredTasks.length > 0 
      ? filteredTasks.reduce((sum, task) => {
          const focusValues = { low: 1, medium: 2, high: 3 };
          return sum + focusValues[task.focusLevel];
        }, 0) / filteredTasks.length
      : 0;
    
    const focusLabel = avgFocus < 1.5 ? 'Low' : avgFocus < 2.5 ? 'Medium' : 'High';
    
    // Calculate focus level breakdowns
    const focusBreakdown = { low: [], medium: [], high: [] };
    filteredTasks.forEach(task => {
      // Handle invalid focus levels by defaulting to 'medium'
      const focusLevel = task.focusLevel && focusBreakdown[task.focusLevel] ? task.focusLevel : 'medium';
      focusBreakdown[focusLevel].push(task);
    });
    
    const focusStats = {
      low: {
        tasks: focusBreakdown.low.length,
        hours: focusBreakdown.low.reduce((sum, task) => sum + task.timeSpent, 0),
        avgHours: focusBreakdown.low.length > 0 
          ? focusBreakdown.low.reduce((sum, task) => sum + task.timeSpent, 0) / focusBreakdown.low.length
          : 0
      },
      medium: {
        tasks: focusBreakdown.medium.length,
        hours: focusBreakdown.medium.reduce((sum, task) => sum + task.timeSpent, 0),
        avgHours: focusBreakdown.medium.length > 0 
          ? focusBreakdown.medium.reduce((sum, task) => sum + task.timeSpent, 0) / focusBreakdown.medium.length
          : 0
      },
      high: {
        tasks: focusBreakdown.high.length,
        hours: focusBreakdown.high.reduce((sum, task) => sum + task.timeSpent, 0),
        avgHours: focusBreakdown.high.length > 0 
          ? focusBreakdown.high.reduce((sum, task) => sum + task.timeSpent, 0) / focusBreakdown.high.length
          : 0
      }
    };
    
    return {
      totalTasks,
      totalHours: totalHours.toFixed(1),
      avgFocus: focusLabel,
      productivity: totalTasks > 0 ? (totalHours / totalTasks).toFixed(1) : '0',
      focusStats
    };
  }, [filteredTasks]);

  /**
   * Prepare daily productivity data for charts
   */
  const dailyData = useMemo(() => {
    const { days } = getDateRange;
    const displayDays = Math.min(days, timeRange === 'week' ? 7 : timeRange === 'month' ? 30 : 14); // Limit display for readability
    
    return Array.from({ length: displayDays }, (_, i) => {
      const date = subDays(new Date(), displayDays - 1 - i);
      const dateStr = format(date, 'yyyy-MM-dd');
      const dayTasks = filteredTasks.filter(task => task.date === dateStr);
      
      // Count tasks and time by focus level
      const focusCount = { low: 0, medium: 0, high: 0 };
      const focusTime = { low: 0, medium: 0, high: 0 };
      
      dayTasks.forEach(task => {
        focusCount[task.focusLevel]++;
        focusTime[task.focusLevel] += task.timeSpent;
      });
      
      return {
        date: format(date, timeRange === 'week' ? 'MMM dd' : 'MM/dd'),
        // Task counts
        low: focusCount.low,
        medium: focusCount.medium,
        high: focusCount.high,
        // Time spent
        lowTime: focusTime.low,
        mediumTime: focusTime.medium,
        highTime: focusTime.high,
        // Other charts
        tasks: dayTasks.length,
        hours: dayTasks.reduce((sum, task) => sum + task.timeSpent, 0)
      };
    });
  }, [filteredTasks, getDateRange, timeRange]);

  /**
   * Prepare focus level distribution data
   */
  const focusData = useMemo(() => {
    const focusCount = { low: 0, medium: 0, high: 0 };
    filteredTasks.forEach(task => {
      focusCount[task.focusLevel]++;
    });
    
    const baseColor = theme?.colors?.primary || '#6366f1';
    
    return Object.entries(focusCount).map(([level, count]) => ({
      name: level.charAt(0).toUpperCase() + level.slice(1),
      value: count,
      color: level === 'low' ? `${baseColor}60` : level === 'medium' ? `${baseColor}A0` : baseColor
    }));
  }, [filteredTasks, theme]);

  /**
   * Prepare heatmap data based on selected time range
   */
  const heatmapData = useMemo(() => {
    const { startDate, endDate } = getDateRange;
    const days = eachDayOfInterval({ start: startDate, end: endDate });
    
    return days.map((date, index) => {
      const dateStr = format(date, 'yyyy-MM-dd');
      const dayTasks = filteredTasks.filter(task => task.date === dateStr);
      const totalHours = dayTasks.reduce((sum, task) => sum + task.timeSpent, 0);
      
      // Check if this is the first day of the month
      const isFirstOfMonth = date.getDate() === 1;
      const monthName = isFirstOfMonth ? format(date, 'MMM') : null;
      
      return {
        date: dateStr,
        day: format(date, 'dd'),
        monthName,
        isFirstOfMonth,
        intensity: totalHours,
        tasks: dayTasks.length
      };
    });
  }, [filteredTasks, getDateRange]);

  /**
   * Format hour for display
   */
  const formatHour = (hour) => {
    if (hour === 0) return '12AM';
    if (hour === 12) return '12PM';
    if (hour < 12) return `${hour}AM`;
    return `${hour - 12}PM`;
  };

  /**
   * Get time range label for display
   */
  const getTimeRangeLabel = () => {
    switch (timeRange) {
      case 'week': return 'the last 7 days';
      case 'month': return 'the last 30 days';
      case 'all': return 'all time';
      default: return 'the last 7 days';
    }
  };

  return (
    <VisualizationContainer>
      {isLoading ? (
        <>
          <TimeRangeSelector>
            {[
              { value: 'week', label: 'Week' },
              { value: 'month', label: 'Month' },
              { value: 'all', label: 'All Time' }
            ].map(option => (
              <TimeRangeButton
                key={option.value}
                $active={timeRange === option.value}
                onClick={() => setTimeRange(option.value)}
                // Disabled while loading
              >
                {option.label}
              </TimeRangeButton>
            ))}
          </TimeRangeSelector>
          <AllStatsWrapper>
            <OverviewStatsRow>
              <SkeletonStatCard />
              <SkeletonStatCard />
            </OverviewStatsRow>
            <FocusStatsRow>
              <SkeletonStatCard />
              <SkeletonStatCard />
              <SkeletonStatCard />
            </FocusStatsRow>
          </AllStatsWrapper>
          <SkeletonChart height="200px" /> {/* WeeklySummaries skeleton */}
          <SkeletonChart height="300px" /> {/* Daily Productivity skeleton */}
          <SkeletonChart height="300px" /> {/* Focus Distribution skeleton */}
          <SkeletonChart height="150px" /> {/* Daily Heatmap skeleton */}
          <SkeletonChart height="150px" /> {/* Hourly Heatmap skeleton */}
        </>
      ) : (
        <>
          {/* Time Range Selector */}
          <TimeRangeSelector>
        {[
          { value: 'week', label: 'Week' },
          { value: 'month', label: 'Month' },
          { value: 'all', label: 'All Time' }
        ].map(option => (
          <TimeRangeButton
            key={option.value}
            $active={timeRange === option.value}
            onClick={() => setTimeRange(option.value)}
          >
            {option.label}
          </TimeRangeButton>
        ))}
      </TimeRangeSelector>

      {/* Overview Stats */}
      <AllStatsWrapper>
        <OverviewStatsRow>
          <StatCard
            title="Total"
            stats={[
              { value: stats.totalTasks, label: 'Tasks' },
              { value: `${stats.totalHours}h`, label: 'Hours' }
            ]}
          />
          
          <StatCard
            title="Average"
            stats={[
              { value: stats.avgFocus, label: 'Focus' },
              { value: `${stats.productivity}h`, label: 'Hours/Task' }
            ]}
          />
        </OverviewStatsRow>
        
        <FocusStatsRow>
          <StatCard
            title="Low Focus"
            stats={[
              { value: `${stats.focusStats.low.hours.toFixed(1)}h`, label: 'Total Hours' },
              { value: `${stats.focusStats.low.avgHours.toFixed(1)}h`, label: 'Per Task' }
            ]}
          />
          
          <StatCard
            title="Medium Focus"
            stats={[
              { value: `${stats.focusStats.medium.hours.toFixed(1)}h`, label: 'Total Hours' },
              { value: `${stats.focusStats.medium.avgHours.toFixed(1)}h`, label: 'Per Task' }
            ]}
          />
          
          <StatCard
            title="High Focus"
            stats={[
              { value: `${stats.focusStats.high.hours.toFixed(1)}h`, label: 'Total Hours' },
              { value: `${stats.focusStats.high.avgHours.toFixed(1)}h`, label: 'Per Task' }
            ]}
          />
        </FocusStatsRow>
      </AllStatsWrapper>

      {/* Weekly Summaries Section */}
      <ChartSection
        initial={{ opacity: 0, y: 20 }}
        animate={{ opacity: 1, y: 0 }}
        transition={{ duration: 0.3, delay: 0.1 }}
      >
        <SectionSummary title="Summary" />
        
        <WeeklySummaries 
          tasks={tasks} 
          summaries={summaries} 
          timeRange={getDateRange}
          onAddSummary={onAddSummary}
        />
      </ChartSection>

      {/* Daily Productivity Trend */}
      <ChartSection
        initial={{ opacity: 0, y: 20 }}
        animate={{ opacity: 1, y: 0 }}
        transition={{ duration: 0.3 }}
      >
        <SectionHeaderWithControls>
          <SectionHeader>
            <SectionTitle>
              <TrendingUp />
              How you spent your days
            </SectionTitle>
            <SectionDescription>
              {taskViewMode === 'tasks' ? 'The number of tasks you completed' : 'The number of hours you spent'} over {getTimeRangeLabel().toLowerCase()}
            </SectionDescription>
          </SectionHeader>
          
          <ChartViewToggle>
            <TimeRangeButton
              $active={taskViewMode === 'tasks'}
              onClick={() => setTaskViewMode('tasks')}
            >
              Tasks
            </TimeRangeButton>
            <TimeRangeButton
              $active={taskViewMode === 'time'}
              onClick={() => setTaskViewMode('time')}
            >
              Time
            </TimeRangeButton>
          </ChartViewToggle>
        </SectionHeaderWithControls>

        <ChartContainer>
          <ResponsiveContainer width="100%" height="100%">
            <BarChart data={dailyData}>
              <CartesianGrid strokeDasharray="3 3" opacity={0.3} />
              <XAxis 
                dataKey="date" 
                tick={{ fontSize: 12 }}
                axisLine={false}
              />
              <YAxis 
                tick={{ fontSize: 12 }}
                axisLine={false}
                allowDecimals={taskViewMode === 'tasks' ? false : true}
                label={{ 
                  value: taskViewMode === 'tasks' ? 'Tasks' : 'Hours', 
                  angle: -90, 
                  position: 'insideLeft',
                  style: { textAnchor: 'middle', fontSize: '12px' }
                }}
              />
              <Tooltip content={<CustomTooltip />} />
              <Bar 
                dataKey={taskViewMode === 'tasks' ? 'low' : 'lowTime'}
                stackId="focus"
                fill={`${theme?.colors?.primary || '#6366f1'}60`}
                name="Low Focus"
              />
              <Bar 
                dataKey={taskViewMode === 'tasks' ? 'medium' : 'mediumTime'}
                stackId="focus"
                fill={`${theme?.colors?.primary || '#6366f1'}A0`}
                name="Medium Focus"
              />
              <Bar 
                dataKey={taskViewMode === 'tasks' ? 'high' : 'highTime'}
                stackId="focus"
                fill={`${theme?.colors?.primary || '#6366f1'}`}
                radius={[4, 4, 0, 0]}
                name="High Focus"
              />
            </BarChart>
          </ResponsiveContainer>
        </ChartContainer>
        
        <ChartLegend>
          <LegendItem>
            <LegendColorBox color={`${theme?.colors?.primary || '#6366f1'}60`} />
            <span>Low Focus</span>
          </LegendItem>
          <LegendItem>
            <LegendColorBox color={`${theme?.colors?.primary || '#6366f1'}A0`} />
            <span>Medium Focus</span>
          </LegendItem>
          <LegendItem>
            <LegendColorBox color={`${theme?.colors?.primary || '#6366f1'}`} />
            <span>High Focus</span>
          </LegendItem>
        </ChartLegend>
      </ChartSection>

      {/* Focus Level Distribution */}
      <ChartSection
        initial={{ opacity: 0, y: 20 }}
        animate={{ opacity: 1, y: 0 }}
        transition={{ duration: 0.3, delay: 0.2 }}
      >
        <SectionHeader>
          <SectionTitle>
            <Focus />
            Focus Level Distribution
          </SectionTitle>
          <SectionDescription>
            Understand your focus patterns across different tasks
          </SectionDescription>
        </SectionHeader>
        <ChartContainer>
          <ResponsiveContainer width="100%" height="100%">
            <PieChart>
              <Pie
                data={focusData}
                cx="50%"
                cy="50%"
                innerRadius={60}
                outerRadius={120}
                paddingAngle={5}
                dataKey="value"
              >
                {focusData.map((entry, index) => (
                  <Cell key={`cell-${index}`} fill={entry.color} />
                ))}
              </Pie>
              <Tooltip content={(props) => <CustomTooltip {...props} />} />
              <Legend />
            </PieChart>
          </ResponsiveContainer>
        </ChartContainer>
      </ChartSection>

      {/* Daily Productivity Heatmap */}
      <ChartSection
        initial={{ opacity: 0, y: 20 }}
        animate={{ opacity: 1, y: 0 }}
        transition={{ duration: 0.3, delay: 0.3 }}
      >
        <SectionHeader>
          <SectionTitle>
            <Calendar />
            Productivity Per Day
          </SectionTitle>
          <SectionDescription>
            Visual overview of your daily productivity intensity over {getTimeRangeLabel().toLowerCase()}
          </SectionDescription>
        </SectionHeader>
                          <HeatmapContainer>
          {heatmapData.map((day, index) => (
            <HeatmapCell
              key={day.date}
              intensity={day.intensity}
              title={`${day.date}: ${day.tasks} tasks, ${day.intensity.toFixed(1)}h${day.tasks > 0 ? ' - Click to view tasks' : ''}`}
              clickable={day.tasks > 0 && onNavigateToDate}
              onClick={() => {
                if (day.tasks > 0 && onNavigateToDate) {
                  onNavigateToDate(day.date);
                }
              }}
              monthName={day.monthName}
              isFirstOfMonth={day.isFirstOfMonth}
            >
              {day.day}
            </HeatmapCell>
          ))}
        </HeatmapContainer>
        <HeatmapLegend>
          {generateLegendData(theme).map((item, index) => (
            <LegendItem key={index}>
              <LegendColorBox color={item.color} />
              <span>{item.label}</span>
            </LegendItem>
          ))}
        </HeatmapLegend>
      </ChartSection>

<<<<<<< HEAD
=======
      {/* Hourly Productivity Heatmap */}
      <ChartSection
        initial={{ opacity: 0, y: 20 }}
        animate={{ opacity: 1, y: 0 }}
        transition={{ duration: 0.3, delay: 0.4 }}
      >
        <SectionHeader>
          <SectionTitle>
            <Clock />
            Productivity Per Hour
          </SectionTitle>
          <SectionDescription>
            Identify your most productive hours across {getTimeRangeLabel().toLowerCase()}
          </SectionDescription>
        </SectionHeader>
        <HourlyHeatmapContainer>
          {hourlyData.map((hourStat) => (
            <HeatmapCell
              key={hourStat.hour}
              intensity={hourStat.intensity}
              title={`${formatHour(hourStat.hour)}: ${hourStat.tasks} tasks, ${hourStat.totalHours.toFixed(1)}h`}
            >
              {formatHour(hourStat.hour)}
            </HeatmapCell>
          ))}
        </HourlyHeatmapContainer>
        <HeatmapLegend>
          {generateLegendData(theme).map((item, index) => (
            <LegendItem key={index}>
              <LegendColorBox color={item.color} />
              <span>{item.label}</span>
            </LegendItem>
          ))}
        </HeatmapLegend>
      </ChartSection>
        </>
      )}
>>>>>>> 363423a5
    </VisualizationContainer>
  );
}

export default Visualizations; <|MERGE_RESOLUTION|>--- conflicted
+++ resolved
@@ -592,46 +592,6 @@
         </HeatmapLegend>
       </ChartSection>
 
-<<<<<<< HEAD
-=======
-      {/* Hourly Productivity Heatmap */}
-      <ChartSection
-        initial={{ opacity: 0, y: 20 }}
-        animate={{ opacity: 1, y: 0 }}
-        transition={{ duration: 0.3, delay: 0.4 }}
-      >
-        <SectionHeader>
-          <SectionTitle>
-            <Clock />
-            Productivity Per Hour
-          </SectionTitle>
-          <SectionDescription>
-            Identify your most productive hours across {getTimeRangeLabel().toLowerCase()}
-          </SectionDescription>
-        </SectionHeader>
-        <HourlyHeatmapContainer>
-          {hourlyData.map((hourStat) => (
-            <HeatmapCell
-              key={hourStat.hour}
-              intensity={hourStat.intensity}
-              title={`${formatHour(hourStat.hour)}: ${hourStat.tasks} tasks, ${hourStat.totalHours.toFixed(1)}h`}
-            >
-              {formatHour(hourStat.hour)}
-            </HeatmapCell>
-          ))}
-        </HourlyHeatmapContainer>
-        <HeatmapLegend>
-          {generateLegendData(theme).map((item, index) => (
-            <LegendItem key={index}>
-              <LegendColorBox color={item.color} />
-              <span>{item.label}</span>
-            </LegendItem>
-          ))}
-        </HeatmapLegend>
-      </ChartSection>
-        </>
-      )}
->>>>>>> 363423a5
     </VisualizationContainer>
   );
 }
